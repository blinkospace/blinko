--- conflicted
+++ resolved
@@ -8,13 +8,9 @@
 COPY package.json pnpm-lock.yaml ./
 COPY prisma ./
 
-<<<<<<< HEAD
 ENV USE_MIRROR=true
 
-RUN npm install -g pnpm && \
-=======
 RUN npm install -g pnpm@9.12.2 && \
->>>>>>> 5c19e769
     if [ "$USE_MIRROR" = "true" ]; then \
         echo "Using mirror registry..." && \
         npm install -g nrm && \
