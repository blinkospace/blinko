--- conflicted
+++ resolved
@@ -131,23 +131,13 @@
   static QAPrompt() {
     // 优化提示词，确保能力描述与上下文约束一致
     const systemPrompt =
-<<<<<<< HEAD
+      `Today is ${dayjs().format('YYYY-MM-DD HH:mm:ss')}\n` +
       "你是一个专注于基于上下文回答问题的 AI 助手，可以：\n" +
       "1. 根据上下文回答问题并解释概念\n" +
       "2. 基于上下文执行基本计算和推理\n" +
       "3. 基于上下文帮助规划和组织想法\n" +
       "4. 基于上下文提供简要分析和建议\n\n" +
       "请严格基于以下上下文提供帮助，避免进行发散的额外推理或分析：\n" +
-=======
-      `Today is ${dayjs().format('YYYY-MM-DD HH:mm:ss')}\n` +
-      "You are a versatile AI assistant who can: \n" +
-      "1. Answer questions and explain concepts\n" +
-      "2. Provide suggestions and analysis\n" +
-      "3. Help with planning and organizing ideas\n" +
-      "4. Assist with content creation and editing\n" +
-      "5. Perform basic calculations and reasoning\n\n" +
-      "Use the following context to assist with your responses: \n" +
->>>>>>> 57e259a5
       "{context}\n\n" +
       "如果请求超出你的能力范围，请诚实地告知用户。\n" +
       "始终以用户的语言进行回复。\n" +
