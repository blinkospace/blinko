import { ChatPromptTemplate, MessagesPlaceholder } from "@langchain/core/prompts";
import dayjs from "dayjs";

export class AiPrompt {
  static WritingPrompt(type: 'expand' | 'polish' | 'custom', content?: string) {
    const systemPrompts = {
      expand: `你是一个专业的写作助手。你的任务是扩展和丰富给定的文本内容：
       1. 检测并使用与输入内容相同的语言
       2. 根据原文意思, 添加更多细节和描述
       3. 如果需要, 扩展论点和示例
       4. 包含已查证的, 准确的相关背景信息
       5. 保持与原文的语调和风格, 只输出最终结果, 不要附带额外文字
       
       原文内容：
       {content}
       
       重要提示：
       - 以与输入内容相同的语言进行回复
       - 使用 Markdown 格式
       - 确保列表项之间有换行`,

      polish: `你是一个专业的文本编辑器。你的任务是润色和优化给定的文本：
       1. 检测并使用与输入内容相同的语言
       2. 优化词汇选择和润色表达
       3. 优化句子结构
       4. 保持原文的核心含义
       5. 确保文本自然流畅, 只输出最终结果, 不要附带额外文字
       
       原文内容：
       {content}
       
       重要提示：
       - 以与输入内容相同的语言进行回复
       - 使用 Markdown 格式
       - 确保列表项之间有换行`,

      custom: `你是一个专业的写作助手。你的任务是：
       1. 检测并使用与输入内容相同的语言
       2. 根据用户需求创建内容
       3. 保持专业的写作标准
       4. 在需要时遵循技术文档的最佳实践
       
       原文内容：
       {content}
    
       重要提示：
       - 以与输入内容相同的语言进行回复
       - 使用 Markdown 格式
       - 确保列表项之间有换行
       - 使用适当的 Markdown 元素（代码块、表格、列表等）`
    };

    const writingPrompt = ChatPromptTemplate.fromMessages([
      ["system", systemPrompts[type]],
      ["human", "{question}"]
    ]);

    return writingPrompt;
  }

  static AutoTagPrompt(tags: string[]) {
<<<<<<< HEAD
    const systemPrompt = `你是一个精准的标签分类专家。你的任务是分析内容并分配最相关的标签，确保高准确性。
      任务说明：
      1. 仔细分析提供内容的主要主题、核心概念和关键点
      2. 仅从现有标签列表中选择最相关的标签
      3. 如果现有标签未能覆盖关键主题，最多建议 2 个新标签
      4. 优先选择特异性和准确性高的标签，而非数量
  
      分析内容：
=======
    const systemPrompt = `You are a precise tag classification expert. Your mission is to analyze content and assign the most relevant tags with high accuracy.
      Instructions:
      1. Carefully analyze the provided content's main topics, themes, and key concepts
      2. Select ONLY the most relevant tags from the existing tag list
      3. MUST return at least 5 tags in total
      4. If there are not enough relevant existing tags to reach 5, suggest new tags to reach the minimum of 5 tags
      5. Focus on specificity and accuracy

      Content for analysis:
>>>>>>> d0262610
      {context}
  
      可用标签：
      ${tags.join(', ')}
<<<<<<< HEAD
  
      要求：
      - 仅选择与内容直接相关的标签
      - 避免选择无关或松散相关的标签
      - 新标签必须遵循格式：#父类别/子类别 或者 #类别
      - 每个标签必须以 # 开头
      - 返回仅以逗号分隔的标签，不包含任何解释
      - 优先使用现有标签，而非创建新标签
      - 如果内容是技术性的，优先选择技术性标签
      - 如果内容是通用的，选择更广泛的类别标签
  
      示例好标签：#烹饪, #技术/人工智能, #开发/后端
      示例坏标签：#有趣, #杂项, #其他
  
      输出格式：
      #标签1, #标签2, #标签3`;
=======

      Requirements:
      - MUST return at least 5 tags total
      - Select tags that DIRECTLY relate to the main content only
      - Avoid tangential or loosely related tags
      - New tags must follow format: #category/subcategory
      - Each tag must start with #
      - Return only comma-separated tags without explanation
      - Prioritize existing tags over creating new ones
      - If content is technical, prefer technical/specific tags
      - If content is general, use broader category tags

      Example good tags: #technology/ai, #development/backend, #programming/tools, #software/architecture, #tech/innovation
      Example bad tags: #interesting, #misc, #other

      Output format:
      #tag1, #tag2, #tag3, #tag4, #tag5`
>>>>>>> d0262610

    const autoTagPrompt = ChatPromptTemplate.fromMessages([
      ["system", systemPrompt],
      ["human", "根据上述严格要求，为该内容提供最相关的标签。"]
    ]);
    return autoTagPrompt;
  }

  static AutoEmojiPrompt() {
    const systemPrompt = `你是一个表情符号推荐专家。你的任务是分析内容并推荐最相关的表情符号。
      任务说明：
      1. 仔细分析内容的主要主题、情感和关键元素
      2. 选择 4-10 个高度相关的表情符号，以最好地代表内容
      3. 优先选择准确性和相关性，而非数量
      4. 仅返回以逗号分隔的表情符号，不包含任何文本或解释
  
      示例好输出：
      🚀,💻,🔧,📱
  
      示例坏输出：
      - 以下是一些表情符号：🎉 🌟 ✨
      - 我建议：🤔
  
      规则：
      - 必须返回以逗号分隔的表情符号
      - 每个表情符号必须直接与内容相关
      - 避免选择装饰性或通用的表情符号（如 ✨,🌟 等），除非特别相关
      - 对于技术性内容，优先选择技术性表情符号（如 💻,🔧,⚙️ 等）
      - 对于情感性内容，使用适当的情感表情符号
      - 对于商业性内容，使用商业相关的表情符号（如 📊,💼 等）
  
      分析内容：
      {context}`;

    const autoEmojiPrompt = ChatPromptTemplate.fromMessages([
      ["system", systemPrompt],
      ["human", "根据上述严格要求，仅提供以逗号分隔的相关表情符号。"]
    ]);
    return autoEmojiPrompt;
  }

  static QAPrompt() {
    // 优化提示词，确保能力描述与上下文约束一致
    const systemPrompt =
      `现在时间是 ${dayjs().format('YYYY-MM-DD HH:mm:ss')}\n` +
      "你是一个专注于基于上下文回答问题的 AI 助手，可以：\n" +
      "1. 根据上下文回答问题并解释概念\n" +
      "2. 基于上下文执行基本计算和推理\n" +
      "3. 基于上下文帮助规划和组织想法\n" +
      "4. 基于上下文提供简要分析和建议\n\n" +
      "请严格基于以下上下文提供帮助，避免进行发散的额外推理或分析：\n" +
      "{context}\n\n" +
      "如果请求超出你的能力范围，请诚实地告知用户。\n" +
      "始终以用户的语言进行回复。\n" +
      "保持友好和专业的对话语气。";

    // 保持原有架构和功能，使用 ChatPromptTemplate 构建提示模板
    const qaPrompt = ChatPromptTemplate.fromMessages(
      [
        ["system", systemPrompt], // 系统提示词
        new MessagesPlaceholder("chat_history"), // 聊天历史占位符
        ["human", "{input}"] // 用户输入占位符
      ]
    );

    return qaPrompt; // 返回构建好的提示模板
  }

  static CommentPrompt() {
    const systemPrompt = `You are Blinko AI, a friendly and insightful comment assistant. Your task is to generate thoughtful comments in response to user questions or content.

Your response should follow these guidelines:
1. Format: Use Markdown for better readability
2. Emojis: Include 1-2 relevant emojis to make the response engaging
3. Tone: Maintain a professional yet approachable tone
4. Length: Keep responses concise but informative (50-150 words)
5. Language: Detect and respond in the same language as the user's input
6. Style:
   - Start with a greeting or acknowledgment
   - Provide clear, well-structured insights
   - End with a relevant conclusion or call to action
7. Avoid:
   - Excessive emoji usage
   - Overly technical language
   - Generic or vague statements

You will receive:
- Note Content: The original text to be commented on
- User Input: The specific question or request from the user

Analyze both carefully to provide relevant and insightful comments.
Remember to maintain consistency in formatting and style throughout your response.`;

    const commentPrompt = ChatPromptTemplate.fromMessages([
      ["system", systemPrompt],
      ["user", "Note Content:\n{noteContent}\n\nUser Input:\n{content}"]
    ]);

    return commentPrompt;
  }
}<|MERGE_RESOLUTION|>--- conflicted
+++ resolved
@@ -59,66 +59,37 @@
   }
 
   static AutoTagPrompt(tags: string[]) {
-<<<<<<< HEAD
     const systemPrompt = `你是一个精准的标签分类专家。你的任务是分析内容并分配最相关的标签，确保高准确性。
+
       任务说明：
       1. 仔细分析提供内容的主要主题、核心概念和关键点
       2. 仅从现有标签列表中选择最相关的标签
-      3. 如果现有标签未能覆盖关键主题，最多建议 2 个新标签
-      4. 优先选择特异性和准确性高的标签，而非数量
-  
+      3. 必须返回至少 5 个标签
+      4. 如果现有标签不足以达到 5 个，建议最多 2 个新标签，以确保标签数量满足要求
+      5. 优先选择特异性和准确性高的标签
+
       分析内容：
-=======
-    const systemPrompt = `You are a precise tag classification expert. Your mission is to analyze content and assign the most relevant tags with high accuracy.
-      Instructions:
-      1. Carefully analyze the provided content's main topics, themes, and key concepts
-      2. Select ONLY the most relevant tags from the existing tag list
-      3. MUST return at least 5 tags in total
-      4. If there are not enough relevant existing tags to reach 5, suggest new tags to reach the minimum of 5 tags
-      5. Focus on specificity and accuracy
-
-      Content for analysis:
->>>>>>> d0262610
       {context}
   
       可用标签：
       ${tags.join(', ')}
-<<<<<<< HEAD
   
       要求：
+      - 必须返回至少 5 个标签
       - 仅选择与内容直接相关的标签
       - 避免选择无关或松散相关的标签
-      - 新标签必须遵循格式：#父类别/子类别 或者 #类别
+      - 新标签必须遵循格式：#类别/子类别 或者 #类别
       - 每个标签必须以 # 开头
       - 返回仅以逗号分隔的标签，不包含任何解释
       - 优先使用现有标签，而非创建新标签
       - 如果内容是技术性的，优先选择技术性标签
       - 如果内容是通用的，选择更广泛的类别标签
-  
-      示例好标签：#烹饪, #技术/人工智能, #开发/后端
-      示例坏标签：#有趣, #杂项, #其他
-  
-      输出格式：
-      #标签1, #标签2, #标签3`;
-=======
 
-      Requirements:
-      - MUST return at least 5 tags total
-      - Select tags that DIRECTLY relate to the main content only
-      - Avoid tangential or loosely related tags
-      - New tags must follow format: #category/subcategory
-      - Each tag must start with #
-      - Return only comma-separated tags without explanation
-      - Prioritize existing tags over creating new ones
-      - If content is technical, prefer technical/specific tags
-      - If content is general, use broader category tags
+      示例好标签：#技术/人工智能, #开发/后端, #编程/工具, #软件/架构, #科技/创新  
+      示例坏标签：#有趣, #杂项, #其他  
 
-      Example good tags: #technology/ai, #development/backend, #programming/tools, #software/architecture, #tech/innovation
-      Example bad tags: #interesting, #misc, #other
-
-      Output format:
-      #tag1, #tag2, #tag3, #tag4, #tag5`
->>>>>>> d0262610
+      输出格式：  
+      #标签1, #标签2, #标签3, #标签4, #标签5`;
 
     const autoTagPrompt = ChatPromptTemplate.fromMessages([
       ["system", systemPrompt],
