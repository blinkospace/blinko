--- conflicted
+++ resolved
@@ -1,4 +1,3 @@
-<<<<<<< HEAD
 import { cache } from '@/lib/cache';
 import { AzureOpenAIModelProvider } from './providers/azureOpenAI';
 import { OpenAIModelProvider } from './providers/openAI';
@@ -6,7 +5,7 @@
 import { OllamaModelProvider } from './providers/ollama';
 import { AnthropicModelProvider } from './providers/anthropic';
 import { Agent } from '@mastra/core/agent';
-import { createBlinkoTool } from './tools/createBlinko';
+import { upsertBlinkoTool } from './tools/createBlinko';
 import { LibSQLVector } from '@mastra/core/vector/libsql';
 import { DeepSeekModelProvider } from './providers/deepseek';
 import dayjs from 'dayjs';
@@ -18,35 +17,12 @@
 import { _ } from '@/lib/lodash';
 import { GeminiModelProvider } from './providers/gemini';
 import { GrokModelProvider } from './providers/grok';
+import { OpenRouterModelProvider } from './providers/openRouter';
 import { webSearchTool } from './tools/webSearch';
 import { webExtra } from './tools/webExtra';
-=======
-import { cache } from "@/lib/cache"
-import { AzureOpenAIModelProvider } from "./providers/azureOpenAI"
-import { OpenAIModelProvider } from "./providers/openAI"
-import { getGlobalConfig } from "@/server/routers/config"
-import { OllamaModelProvider } from "./providers/ollama"
-import { AnthropicModelProvider } from "./providers/anthropic"
-import { Agent } from "@mastra/core/agent"
-import { upsertBlinkoTool } from "./tools/createBlinko"
-import { DefaultVectorDB } from "@mastra/core/vector/libsql"
-import { DeepSeekModelProvider } from "./providers/deepseek"
-import dayjs from "dayjs"
-import { createLogger, Mastra } from "@mastra/core"
-import { LanguageModelV1, EmbeddingModelV1 } from "@ai-sdk/provider"
-import { MarkdownTextSplitter, TokenTextSplitter } from "@langchain/textsplitters"
-import { embed } from "ai"
-import { prisma } from "@/server/prisma"
-import { _ } from "@/lib/lodash"
-import { GeminiModelProvider } from "./providers/gemini"
-import { GrokModelProvider } from "./providers/grok"
-import { OpenRouterModelProvider } from "./providers/openRouter"
-import { webSearchTool } from "./tools/webSearch"
-import { webExtra } from './tools/webExtra'
-import { searchBlinkoTool } from "./tools/searchBlinko"
-import { updateBlinkoTool } from "./tools/updateBlinko"
-import { deleteBlinkoTool } from "./tools/deleteBlinko"
->>>>>>> fcd81680
+import { searchBlinkoTool } from './tools/searchBlinko';
+import { updateBlinkoTool } from './tools/updateBlinko';
+import { deleteBlinkoTool } from './tools/deleteBlinko';
 
 export class AiModelFactory {
   //metadata->>'id'
@@ -236,7 +212,6 @@
       ${globalConfig.aiApiEndpoint}-
       ${globalConfig.embeddingTopK}-
       ${globalConfig.embeddingScore}
-<<<<<<< HEAD
       `,
       async () => {
         const createProviderResult = async (provider: any) => ({
@@ -262,45 +237,14 @@
             return createProviderResult(new GrokModelProvider({ globalConfig }));
           case 'Gemini':
             return createProviderResult(new GeminiModelProvider({ globalConfig }));
+          case 'OpenRouter':
+            return createProviderResult(new OpenRouterModelProvider({ globalConfig }));
           default:
             throw new Error(`Unsupported AI model provider: ${globalConfig.aiModelProvider}`);
         }
       },
       { ttl: 24 * 60 * 60 * 1000 },
     );
-=======
-      `, async () => {
-
-      const createProviderResult = async (provider: any) => ({
-        LLM: provider.LLM() as LanguageModelV1,
-        VectorStore: await provider.VectorStore() as DefaultVectorDB,
-        Embeddings: provider.Embeddings() as EmbeddingModelV1<string>,
-        MarkdownSplitter: provider.MarkdownSplitter() as MarkdownTextSplitter,
-        TokenTextSplitter: provider.TokenTextSplitter() as TokenTextSplitter,
-      });
-
-      switch (globalConfig.aiModelProvider) {
-        case 'OpenAI':
-          return createProviderResult(new OpenAIModelProvider({ globalConfig }));
-        case 'AzureOpenAI':
-          return createProviderResult(new AzureOpenAIModelProvider({ globalConfig }));
-        case 'Ollama':
-          return createProviderResult(new OllamaModelProvider({ globalConfig }));
-        case 'DeepSeek':
-          return createProviderResult(new DeepSeekModelProvider({ globalConfig }));
-        case 'Anthropic':
-          return createProviderResult(new AnthropicModelProvider({ globalConfig }));
-        case 'Grok':
-          return createProviderResult(new GrokModelProvider({ globalConfig }));
-        case 'Gemini':
-          return createProviderResult(new GeminiModelProvider({ globalConfig }));
-        case 'OpenRouter':
-          return createProviderResult(new OpenRouterModelProvider({ globalConfig }));
-        default:
-          throw new Error(`Unsupported AI model provider: ${globalConfig.aiModelProvider}`);
-      }
-    }, { ttl: 24 * 60 * 60 * 1000 })
->>>>>>> fcd81680
   }
   static async BaseChatAgent({ withTools = true, withOnlineSearch = false }: { withTools?: boolean; withOnlineSearch?: boolean }) {
     //globel.model.name cache
@@ -309,20 +253,13 @@
     if (withTools) {
       tools = {
         tools: {
-<<<<<<< HEAD
-          createBlinkoTool,
-          webExtra,
-        },
-      };
-=======
           upsertBlinkoTool,
           searchBlinkoTool,
           updateBlinkoTool,
           deleteBlinkoTool,
-          webExtra
-        }
-      }
->>>>>>> fcd81680
+          webExtra,
+        },
+      };
     }
     if (withOnlineSearch) {
       tools = {
